--- conflicted
+++ resolved
@@ -19,11 +19,7 @@
 plugin_state.add(
     cell_type="lymphocyte",
     probability=0.92,
-<<<<<<< HEAD
-    polygon_coords=[(24, 50), (10, 10), (20, 4)],
-=======
     polygon_coords=[(24, 50), (10, 10), (20, 4), (24, 50)],
->>>>>>> 95a27995
 )
 
 # Write the state to disk. This file can be read by viewing software.
